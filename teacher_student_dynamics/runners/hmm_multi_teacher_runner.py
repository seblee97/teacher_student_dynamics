import os
from typing import Dict, List, Optional

import numpy as np
import torch
from scipy import stats

from teacher_student_dynamics import constants, experiments
from teacher_student_dynamics.data_modules import (
    base_data_module,
    hidden_manifold,
    iid_gaussian,
)
from teacher_student_dynamics.runners import base_network_runner
from teacher_student_dynamics.utils import network_configurations

import matplotlib.pyplot as plt


class HMMMultiTeacherRunner(base_network_runner.BaseNetworkRunner):
    """Implementation of hidden manifold model with multiple teachers.

    Extension of Goldt et. al (https://journals.aps.org/prx/abstract/10.1103/PhysRevX.10.041044).
    """

    def __init__(self, config: experiments.config.Config, unique_id: str = "") -> None:
        self._teacher_input_dimension = config.latent_dimension
        self._latent_dimension = config.latent_dimension
        self._delta = config.latent_dimension / config.input_dimension

        self._student_hidden_dim = config.student_hidden
        self._teacher_hidden_dim = config.teacher_hidden

        if config.strategy == constants.GAMMA:
            self._replay_gamma = config.gamma
            self._strategy_num = config.strategy_num

        super().__init__(config, unique_id)
        self._logger.info("Setting up hidden manifold network runner...")

    def _student_weighted_feature_matrices(self):
        # DxN matrix multiplied by NxK matrix -> DxK matrix
        return [
            data_module.feature_matrix.mm(self._student.layers[0].weight.data.T)
            / np.sqrt(self._input_dimension)
            for data_module in self._data_module
        ]

    def _gamma_tau_k(
        self, student_weighted_feature_matrices, feature_matrix_overlap_eigenvectors
    ):
        # DxD multiplied by DxK -> DxK
        return [
            eigenvectors.mm(overlap) / np.sqrt(self._latent_dimension)
            for overlap, eigenvectors in zip(
                student_weighted_feature_matrices,
                feature_matrix_overlap_eigenvectors,
            )
        ]

    def _student_teacher_overlap_densities(self, gamma_tau_k, omega_tilde_tau):
        student_teacher_overlap_densities = []

        for gamma, omega_tilde in zip(gamma_tau_k, omega_tilde_tau):
            r_km = np.zeros(
                shape=(
                    self._student_hidden_dim * self._teacher_hidden_dim,
                    self._latent_dimension,
                )
            )
            for k in range(self._student_hidden_dim):
                for m in range(self._teacher_hidden_dim):
                    # D multiplied element-wise by D -> D
                    r_km[k * self._teacher_hidden_dim + m, :] = (
                        gamma.T[k] * omega_tilde.T[m]
                    ).numpy()
            student_teacher_overlap_densities.append(r_km)

        return student_teacher_overlap_densities

    def _student_latent_self_overlap_densities(self, gamma_tau_k):
        student_latent_self_overlap_densities = []
        for gamma in gamma_tau_k:
            sigma_kl = np.zeros(
                shape=(
                    self._student_hidden_dim**2,
                    self._latent_dimension,
                )
            )
            for k in range(self._student_hidden_dim):
                for l in range(self._student_hidden_dim):
                    sigma_kl[k * self._student_hidden_dim + l] = (
                        gamma.T[k] * gamma.T[l]
                    ).numpy()

            student_latent_self_overlap_densities.append(sigma_kl)
        return student_latent_self_overlap_densities

    def _student_weighted_feature_matrix_self_overlaps(
        self, student_weighted_feature_matrices
    ):
        return [
            (
                weighted_feature_matrix.T.mm(weighted_feature_matrix)
                / self._latent_dimension
            )
            for weighted_feature_matrix in student_weighted_feature_matrices
        ]

    def _student_local_field_covariances(
        self, student_weighted_feature_matrix_self_overlaps, student_self_overlap
    ):
        student_local_field_covariances = [
            (
                (
                    data_module.folding_function_coefficients[2]
                    - data_module.folding_function_coefficients[0] ** 2
                    - data_module.folding_function_coefficients[1] ** 2
                )
                * student_self_overlap
                + data_module.folding_function_coefficients[1] ** 2
                * weighted_feature_matrix_self_overlap.cpu().numpy()
            )
            for data_module, weighted_feature_matrix_self_overlap in zip(
                self._data_module, student_weighted_feature_matrix_self_overlaps
            )
        ]
        return student_local_field_covariances

    def _student_teacher_overlaps(self, student_weighted_feature_matrices):
        # MxD matrix
        student_teacher_overlaps = [
            data_module.folding_function_coefficients[1]
            * teacher.layers[0].weight.data.mm(weighted_feature_matrix).cpu().numpy()
            / self._latent_dimension
            for data_module, weighted_feature_matrix, teacher in zip(
                self._data_module,
                student_weighted_feature_matrices,
                self._teachers.networks,
            )
        ]
        return student_teacher_overlaps

    def _rotated_student_teacher_overlaps(self, student_teacher_overlap_densities):
        return [
            data_module.folding_function_coefficients[1]
            * density.mean(1).reshape(
                (self._student_hidden_dim, self._teacher_hidden_dim)
            )
            for data_module, density in zip(
                self._data_module, student_teacher_overlap_densities
            )
        ]

    def _rotated_student_weighted_feature_matrix_self_overlaps(self, gamma_tau_k):
        return [
            (
                rotated_weighted_feature_matrix.T.mm(rotated_weighted_feature_matrix)
                / self._latent_dimension
            ).numpy()
            for rotated_weighted_feature_matrix in gamma_tau_k
        ]

    def _rotated_student_local_field_covariances(
        self,
        student_self_overlap,
        rotated_student_weighted_feature_matrix_self_overlaps,
    ):
        return [
            (
                (
                    data_module.folding_function_coefficients[2]
                    - data_module.folding_function_coefficients[0] ** 2
                    - data_module.folding_function_coefficients[1] ** 2
                )
                * student_self_overlap
                + data_module.folding_function_coefficients[1] ** 2
                * weighted_feature_matrix_self_overlap
            )
            for data_module, weighted_feature_matrix_self_overlap in zip(
                self._data_module,
                rotated_student_weighted_feature_matrix_self_overlaps,
            )
        ]

    def _setup_network_configuration(self):
        with torch.no_grad():
            # FIXED QUANTITIES
            # T^{mn} and equivalent for second teacher (Equation 18)
            # MxM matrices where M is the teacher hidden dimension
            teacher_self_overlaps = [
                teacher.self_overlap.cpu().numpy()
                for teacher in self._teachers.networks
            ]
            # Also MxM matrices
            teacher_cross_overlaps = [
                o.cpu().numpy() for o in self._teachers.cross_overlaps
            ]
            # Omega_{rs} (Eq. 27) [note: we believe there is a typo in the paper,
            # should be sum over i F_{ri}F_{si}]
            # implemented here: DxN matrix multiplied by NxD matrix -> DxD matrix.
            feature_matrix_overlaps = [
                data_module.feature_matrix.mm(data_module.feature_matrix.T)
                / self._input_dimension
                for data_module in self._data_module
            ]

            # \tilde{v} Mx1 - around eq 5.
            teacher_head_weights = [
                teacher.heads[0].weight.data.cpu().numpy().flatten()
                for teacher in self._teachers.networks
            ]

            feature_matrix_overlap_eigenvectors = []
            feature_matrix_overlap_eigenvalues = []
            for overlap in feature_matrix_overlaps:
                # overlap is DxD symmetric matrix
                # eigenvalues are Dx1, eigenvectors are DxD
                # eigenvalues are ordered in ascending order
                eigenvalues, eigenvectors = torch.linalg.eigh(overlap)

                feature_matrix_overlap_eigenvalues.append(eigenvalues.to(torch.float))

                # need to be careful here about normalisation/orientation condition
                # of B17, below too.
                feature_matrix_overlap_eigenvectors.append(
                    np.sqrt(self._latent_dimension) * eigenvectors.to(torch.float)
                )

            # (Eq. B20) teacher weights projected onto eigenbasis of Omega
            # DxM matrices
            omega_tilde_tau = [
                eigenvectors.mm(teacher.state_dict()["_layers.0.weight"].T)
                / np.sqrt(self._latent_dimension)
                for teacher, eigenvectors in zip(
                    self._teachers.networks, feature_matrix_overlap_eigenvectors
                )
            ]

            # (Eq. B29) teacher self-overlap in projected eigenbasis
            # MxM matrices
            projected_teacher_self_overlaps = [
                omega_tilde.T.mm(torch.diag(eigenvalues).mm(omega_tilde)).numpy()
                / self._latent_dimension
                for omega_tilde, eigenvalues in zip(
                    omega_tilde_tau, feature_matrix_overlap_eigenvalues
                )
            ]

            feature_matrix_overlap_eigenvalues = [
                e.numpy()[np.newaxis, :] for e in feature_matrix_overlap_eigenvalues
            ]

            ## VARIABLE QUANTITIES
            # (Eq. 20) S^k_r (student weights projected onto manifold)
            student_weighted_feature_matrices = (
                self._student_weighted_feature_matrices()
            )

            # (Eq. B19) student weights projected onto eigenbasis of Omega [DxK]
            gamma_tau_k = self._gamma_tau_k(
                student_weighted_feature_matrices, feature_matrix_overlap_eigenvectors
            )

            student_head_weights = [
                head.weight.data.cpu().numpy().flatten() for head in self._student.heads
            ]

            # (Eq. B31) density r_km [MxK, D]
            student_teacher_overlap_densities = self._student_teacher_overlap_densities(
                gamma_tau_k, omega_tilde_tau
            )

            # (Eq. B47) density sigma_kl
            student_latent_self_overlap_densities = (
                self._student_latent_self_overlap_densities(gamma_tau_k)
            )

            # W^{kl}
            student_self_overlap = self._student.self_overlap.cpu().numpy()

            # Sigma^{kl} (self overlap in the projected space)
            student_weighted_feature_matrix_self_overlaps = (
                self._student_weighted_feature_matrix_self_overlaps(
                    student_weighted_feature_matrices
                )
            )

            # Q^{kl} (combination of ambient and latent self overlaps) [sigma not rotated]
            student_local_field_covariances = self._student_local_field_covariances(
                student_weighted_feature_matrix_self_overlaps, student_self_overlap
            )

            # R_{km} [not rotated]
            student_teacher_overlaps = self._student_teacher_overlaps(
                student_weighted_feature_matrices
            )

            rotated_student_teacher_overlaps = self._rotated_student_teacher_overlaps(
                student_teacher_overlap_densities
            )

            rotated_student_weighted_feature_matrix_self_overlaps = (
                self._rotated_student_weighted_feature_matrix_self_overlaps(gamma_tau_k)
            )

            rotated_student_local_field_covariances = (
                self._rotated_student_local_field_covariances(
                    student_self_overlap,
                    rotated_student_weighted_feature_matrix_self_overlaps,
                )
            )

        return network_configurations.HiddenManifoldNetworkConfiguration(
            student_head_weights=student_head_weights,
            teacher_head_weights=teacher_head_weights,
            student_self_overlap=student_self_overlap,
            teacher_self_overlaps=teacher_self_overlaps,
            teacher_cross_overlaps=teacher_cross_overlaps,
            student_teacher_overlaps=student_teacher_overlaps,
            rotated_student_teacher_overlaps=rotated_student_teacher_overlaps,
            student_weighted_feature_matrices=student_weighted_feature_matrices,
            omega_tilde_tau=omega_tilde_tau,
            student_local_field_covariances=student_local_field_covariances,
            rotated_student_local_field_covariances=rotated_student_local_field_covariances,
            student_weighted_feature_matrix_self_overlaps=student_weighted_feature_matrix_self_overlaps,
            rotated_student_weighted_feature_matrix_self_overlaps=rotated_student_weighted_feature_matrix_self_overlaps,
            feature_matrix_overlaps=feature_matrix_overlaps,
            feature_matrix_overlap_eigenvalues=feature_matrix_overlap_eigenvalues,
            feature_matrix_overlap_eigenvectors=feature_matrix_overlap_eigenvectors,
            student_teacher_overlap_densities=student_teacher_overlap_densities,
            student_latent_self_overlap_densities=student_latent_self_overlap_densities,
            projected_teacher_self_overlaps=projected_teacher_self_overlaps,
        )

    def _update_network_configuration(self):
        with torch.no_grad():
            # S^k_r (student weights projected onto manifold)
            student_weighted_feature_matrices = (
                self._student_weighted_feature_matrices()
            )

            # (Eq. B19) student weights projected onto eigenbasis of Omega
            gamma_tau_k = self._gamma_tau_k(
                student_weighted_feature_matrices,
                self._network_configuration.feature_matrix_overlap_eigenvectors,
            )

            # (Eq. B31) density r_km
            student_teacher_overlap_densities = self._student_teacher_overlap_densities(
                gamma_tau_k, self._network_configuration.omega_tilde_tau
            )

            # (Eq. B47) density sigma_kl
            student_latent_self_overlap_densities = (
                self._student_latent_self_overlap_densities(gamma_tau_k)
            )

            student_head_weights = [
                head.weight.data.cpu().numpy().flatten() for head in self._student.heads
            ]

            # W^{kl}
            student_self_overlap = self._student.self_overlap.cpu().numpy()

            # Sigma^{kl} (self overlap in the projected space)
            student_weighted_feature_matrix_self_overlaps = (
                self._student_weighted_feature_matrix_self_overlaps(
                    student_weighted_feature_matrices
                )
            )

            # Q^{kl} (combination of ambient and latent self overlaps) [sigma not rotated]
            student_local_field_covariances = self._student_local_field_covariances(
                student_weighted_feature_matrix_self_overlaps, student_self_overlap
            )

            # R_{km} [not rotated]
            student_teacher_overlaps = self._student_teacher_overlaps(
                student_weighted_feature_matrices
            )

            rotated_student_teacher_overlaps = self._rotated_student_teacher_overlaps(
                student_teacher_overlap_densities
            )

            rotated_student_weighted_feature_matrix_self_overlaps = (
                self._rotated_student_weighted_feature_matrix_self_overlaps(gamma_tau_k)
            )

            rotated_student_local_field_covariances = (
                self._rotated_student_local_field_covariances(
                    student_self_overlap,
                    rotated_student_weighted_feature_matrix_self_overlaps,
                )
            )

        self._network_configuration.student_head_weights = student_head_weights
        self._network_configuration.student_self_overlap = student_self_overlap
        self._network_configuration.student_teacher_overlaps = student_teacher_overlaps
        self._network_configuration.student_teacher_overlap_densities = (
            student_teacher_overlap_densities
        )
        self._network_configuration.rotated_student_teacher_overlaps = (
            rotated_student_teacher_overlaps
        )
        self._network_configuration.student_latent_self_overlap_densities = (
            student_latent_self_overlap_densities
        )
        self._network_configuration.student_local_field_covariances = (
            student_local_field_covariances
        )
        self._network_configuration.rotated_student_local_field_covariances = (
            rotated_student_local_field_covariances
        )
        self._network_configuration.rotated_student_weighted_feature_matrix_self_overlaps = (
            rotated_student_weighted_feature_matrix_self_overlaps
        )
        self._network_configuration.student_weighted_feature_matrix_self_overlaps = (
            student_weighted_feature_matrix_self_overlaps
        )
        self._network_configuration.student_weighted_feature_matrices = (
            student_weighted_feature_matrices
        )

    def save_network_configuration(self, step: int):
        if step is not None:
            step = f"_{step}"
        else:
            step = ""

        order_params = {
            f"W{step}.csv": self._network_configuration.student_self_overlap,
            f"Sigma1{step}.csv": self._network_configuration.rotated_student_weighted_feature_matrix_self_overlaps[
                0
            ],
            f"Sigma2{step}.csv": self._network_configuration.rotated_student_weighted_feature_matrix_self_overlaps[
                1
            ],
            f"r_density{step}.csv": self._network_configuration.student_teacher_overlap_densities[
                0
            ],
            f"u_density{step}.csv": self._network_configuration.student_teacher_overlap_densities[
                1
            ],
            f"sigma_1_density{step}.csv": self._network_configuration.student_latent_self_overlap_densities[
                0
            ],
            f"sigma_2_density{step}.csv": self._network_configuration.student_latent_self_overlap_densities[
                0
            ],
            f"Q{step}.csv": self._network_configuration.rotated_student_local_field_covariances[
                0
            ],
            f"R{step}.csv": self._network_configuration.rotated_student_teacher_overlaps[
                0
            ],
            f"U{step}.csv": self._network_configuration.rotated_student_teacher_overlaps[
                0
            ],
            f"h1{step}.csv": self._network_configuration.student_head_weights[0],
        }
        if len(self._network_configuration.student_head_weights) > 1:
            # multi-head
            order_params[f"h2{step}.csv"] = (
                self._network_configuration.student_head_weights[1]
            )

        if step == "":
            order_params = {
                **order_params,
                **{
                    f"th1{step}.csv": self._network_configuration.teacher_head_weights[
                        0
                    ],
                    f"th2{step}.csv": self._network_configuration.teacher_head_weights[
                        1
                    ],
                    f"T{step}.csv": self._network_configuration.teacher_self_overlaps[
                        0
                    ],
                    f"H{step}.csv": self._network_configuration.teacher_self_overlaps[
                        1
                    ],
                    f"T_tilde{step}.csv": self._network_configuration.projected_teacher_self_overlaps[
                        0
                    ],
                    f"H_tilde{step}.csv": self._network_configuration.projected_teacher_self_overlaps[
                        1
                    ],
                    f"V{step}.csv": self._network_configuration.teacher_cross_overlaps[
                        0
                    ],
                    f"rho_1{step}.csv": self._network_configuration.feature_matrix_overlap_eigenvalues[
                        0
                    ],
                    f"rho_2{step}.csv": self._network_configuration.feature_matrix_overlap_eigenvalues[
                        1
                    ],
                },
            }

        order_param_path = os.path.join(
            self._ode_file_path, f"order_parameter{step}.txt"
        )

        with open(order_param_path, "+w") as txt_file:
            for k, v in order_params.items():
                op_csv_path = os.path.join(self._ode_file_path, k)
                np.savetxt(op_csv_path, v, delimiter=",")
                if step == "":
                    param_name = k.split(".")[0]
                    txt_file.write(f"{param_name},{op_csv_path}\n")
                else:
                    param_name = k.split(".")[0][: -len(step)]
                    if param_name in self._debug_copy:
                        txt_file.write(f"{param_name},{op_csv_path}\n")

    def _setup_data(
        self, config: experiments.config.Config
    ) -> base_data_module.BaseData:
        """This method prepares several aspects of the data.

            - Initialise train data module.
            - Construct a test dataset.
            - Construct noise module for student inputs.
            - Construct noise module for teacher outputs.

        This method must be called before training loop is called."""
        # core data module
        if (
            config.input_source == constants.HIDDEN_MANIFOLD
            and config.construction == constants.GOLDT
        ):
            base_feature_matrix = torch.normal(
                mean=0.0,
                std=1.0,
                size=(self._latent_dimension, self._input_dimension),
                device=self._device,
            )
            data_modules = [
                hidden_manifold.HiddenManifold(
                    device=config.experiment_device,
                    train_batch_size=config.train_batch_size,
                    test_batch_size=config.test_batch_size,
                    input_dimension=config.input_dimension,
                    latent_dimension=config.latent_dimension,
                    mean=config.mean,
                    variance=config.variance,
                    activation=config.activation,
                    feature_matrix=base_feature_matrix,
                    precompute_data=config.precompute_data,
                )
            ]
            for feature_correlation in config.feature_matrix_correlations:
                random_feature_matrix = torch.normal(
                    mean=0.0,
                    std=1.0,
                    size=(self._latent_dimension, self._input_dimension),
                    device=self._device,
                )
                next_feature_matrix = (
                    feature_correlation * base_feature_matrix
                    + np.sqrt(1 - feature_correlation**2) * random_feature_matrix
                )
                data_modules.append(
                    hidden_manifold.HiddenManifold(
                        device=config.experiment_device,
                        train_batch_size=config.train_batch_size,
                        test_batch_size=config.test_batch_size,
                        input_dimension=config.input_dimension,
                        latent_dimension=config.latent_dimension,
                        mean=config.mean,
                        variance=config.variance,
                        activation=config.activation,
                        feature_matrix=next_feature_matrix,
                        precompute_data=config.precompute_data,
                    )
                )
            if (
                self._replay_schedule is not None
                and self._replay_strategy == constants.GAMMA
            ):
                data_modules[0].surrogate_feature_matrices = [next_feature_matrix]
        elif (
            config.input_source == constants.HIDDEN_MANIFOLD
            and config.construction == constants.DOMINE_SSM
        ):
            # First determine the task-specific latent dimension (d) based on the required overall latent (D - like in original HMM).
            # This is to try and keep consistent with the original HMM paper where you specify D, not d which we use in
            # our setup. So D = d(T - sum_i gamma_i) where T is num of tasks and gamma_i is the games for all tasks after the first.
<<<<<<< HEAD
            num_tasks = len(config.feature_matrix_correlations)+1 # Number of gammas given plus 1 for the first task
            #max_overlap = np.max(config.feature_matrix_correlations)
            max_overlap = np.max([0.0, *config.feature_matrix_correlations])
            d = int( self._latent_dimension/(1+len(config.feature_matrix_correlations)) )
            #d = int(self._latent_dimension/(num_tasks - np.sum(config.feature_matrix_correlations)))
            # Set up the size of the three large partitions of the eigenspace
            
            num_common_dims = int(d*max_overlap) # maximum number of overlap dims
            num_partition_dims = int(num_tasks*d*(1-max_overlap)) 
            num_excess_dims = int(np.sum(max_overlap - np.array(config.feature_matrix_correlations))*d)# A set of dims independent on the others - one for each task as if they all have the max gamma
            # num_excess_dims = int(np.sum(max_overlap - config.feature_matrix_correlations)*d) # Spare dims to make up for where a task doesn't have max gamma
            print("Task Latent: ")
            print(d)
            print("Total Latent: ")
            print(self._latent_dimension)
=======
            num_tasks = (
                len(config.feature_matrix_correlations) + 1
            )  # Number of gammas given plus 1 for the first task
            max_overlap = np.max(config.feature_matrix_correlations)
            d = int(self._latent_dimension / num_tasks)
            # Set up the size of the three large partitions of the eigenspace
            num_common_dims = int(d * max_overlap)  # maximum number of overlap dims

            print(f"Task Latent: {d}")
            print(f"Total Latent: {self._latent_dimension}")

>>>>>>> 0245f749
            # SO(N) rotation matrix
            rotation_matrix = torch.from_numpy(
                stats.ortho_group.rvs(self._input_dimension)
            ).to(torch.float32)
            # Zero matrix used to pad the eigenspace into the desire dimension. Will then be rotated to fill the space using the above matrix.
            zero_matrix = torch.zeros(
                size=(
                    self._input_dimension - self._latent_dimension,
                    self._latent_dimension,
                )
            )
            # F_tild matrix (d(2-gamma)xd(2-gamma) matrix - defined in sec II)
            # \tilde{F} matrix (D(2-\gamma) x D(2-\gamma))
            base_feature_matrix = torch.normal(
                mean=0.0,
                std=1.0,
                size=(self._latent_dimension, self._latent_dimension),
                device=self._device,
            )
            # Covariance matrix of base features
            Ω_tilde = base_feature_matrix.mm(base_feature_matrix.T) / (
                int(self._latent_dimension)
            )
            # Eigendecomp of covariance matrix of base features, consistently shuffle the dimensions since eigenvecs are by default ordered
            eig_vals, eig_vecs = np.linalg.eig(Ω_tilde)
            shuffle_indices = np.arange(len(eig_vals))
            np.random.shuffle(shuffle_indices)
            eig_vals = eig_vals[shuffle_indices]
            eig_vecs = eig_vecs[:, shuffle_indices]

<<<<<<< HEAD
            print('###############')
            print('Starting Task 1')
            print('Task Gamma: ', max_overlap)
            print('Quantity from Each Partition Are:')
            print('From Shared Partition: ', int(num_common_dims))
            print('From Split Partition:  ', int(d*(1 - max_overlap)))
=======
            print("###############")
            print("Starting Task 1")
            print("Task Gamma: ", max_overlap)
            print("Quantity from Each Partition Are:")
            print("From Shared Partition: ", int(num_common_dims))
            print("From Split Partition:  ", int(d * (1 - max_overlap)))

>>>>>>> 0245f749
            # First task has maximum sharing (by assumption) and then appended with it's own independent partition
            task_sample = np.zeros(self._latent_dimension)
            task_sample[:d] = 1
            plt.imshow(task_sample[:, np.newaxis], cmap="gray")
            plt.savefig("task0_sample.png", dpi=400)
            plt.close()
            F1_tilde_part = (
                torch.from_numpy(
                    np.concatenate(
                        [
                            eig_vals[:d],
                            np.zeros(self._latent_dimension - d, dtype=float),
                        ]
                    )
                ),
                torch.from_numpy(
                    np.hstack(
                        [
                            eig_vecs[:, :d],
                            np.zeros(
                                (self._latent_dimension, self._latent_dimension - d),
                                dtype=float,
                            ),
                        ]
                    )
                ),
            )
            print("Eigen Decomp Steps")
            print("Vecs: ", F1_tilde_part[1].shape)
            print("Vals: ", F1_tilde_part[0].shape)
            # Reconstruct the task 1 covar from the sample eigemdecomp subset and then rotate into the larger ambient space
            F1_tilde = (
                F1_tilde_part[1]
                .mm(torch.diag(torch.sqrt(F1_tilde_part[0])))
                .mm(F1_tilde_part[1].T)
            )
            print("After Low Rank Approx", F1_tilde.shape)
            # F1_tilde = torch.vstack((F1_tilde, zero_matrix)).to(torch.float32)
            # print("Append 0s", F1_tilde.shape)
            data_modules = [
                hidden_manifold.HiddenManifold(
                    device=config.experiment_device,
                    train_batch_size=config.train_batch_size,
                    test_batch_size=config.test_batch_size,
                    input_dimension=config.input_dimension,
                    latent_dimension=config.latent_dimension,
                    mean=config.mean,
                    variance=config.variance,
                    activation=config.activation,
                    zero_matrix=zero_matrix,
                    rotation_matrix=rotation_matrix,
                    feature_matrix=F1_tilde,
                    precompute_data=config.precompute_data,
                )
            ]

<<<<<<< HEAD
            unshared_task_dims = d*(1 - np.array(config.feature_matrix_correlations))
            unshared_task_boundaries = np.cumsum(np.concatenate([np.array([d]), unshared_task_dims])).astype(int)
            for i in range(1, num_tasks): #feature_correlation in config.feature_matrix_correlations:
                print('###############')
                print('Starting Task '+str(i+1))
                print('Task Gamma: ', config.feature_matrix_correlations[i-1])
                feature_correlation = config.feature_matrix_correlations[i-1]
                print('Quantity from Each Partition Are:')
                if max_overlap > 0:
                    num_interm_zeros = int( d*(max_overlap - feature_correlation) + i*d*(1 - max_overlap) )
                    print('From Shared Partition: ', int(num_common_dims*(feature_correlation/max_overlap)))
                    print('Intermediate Zeros: ', num_interm_zeros)
                    print('From Split Partition:  ', unshared_task_boundaries[i] - unshared_task_boundaries[i-1])

                    # i-th task takes as many shared dims as necessary in order and then appended with it's own independent partition plus enough spare
                    # to make sure it has the correct dimension = d
                    #task_sample = np.zeros(self._latent_dimension)
                    #task_sample[:int(num_common_dims*(feature_correlation/max_overlap))] = 1
                    #print('Bounds on split part: ', unshared_task_boundaries[i-1], ' ', unshared_task_boundaries[i])
                    #task_sample[unshared_task_boundaries[i-1]:unshared_task_boundaries[i]] = 1
                    #plt.imshow(task_sample[:,np.newaxis], cmap='gray')
                    #plt.savefig('task'+str(i)+'_sample.png', dpi=400)
                    #plt.close()

                    Fi_tilde_part = (torch.from_numpy(np.concatenate([
                                 eig_vals[:int(num_common_dims*(feature_correlation/max_overlap))],\
                                 np.zeros(num_interm_zeros),\
                                 eig_vals[unshared_task_boundaries[i-1]:unshared_task_boundaries[i]],\
                                 np.zeros(self._latent_dimension - unshared_task_boundaries[i])
                                 ])),
                                 torch.from_numpy(np.hstack([
                                 eig_vecs[:,:int(num_common_dims*(feature_correlation/max_overlap))],\
                                 np.zeros((self._latent_dimension,num_interm_zeros)),\
                                 eig_vecs[:,unshared_task_boundaries[i-1]:unshared_task_boundaries[i]],\
                                 np.zeros((self._latent_dimension, self._latent_dimension - unshared_task_boundaries[i]))
                                 ]))
                                 )

=======
            unshared_task_dims = d * (1 - np.array(config.feature_matrix_correlations))
            unshared_task_boundaries = np.cumsum(
                np.concatenate([np.array([d]), unshared_task_dims])
            ).astype(int)
            for i in range(
                1, num_tasks
            ):  # feature_correlation in config.feature_matrix_correlations:
                print("###############")
                print("Starting Task " + str(i + 1))
                print("Task Gamma: ", config.feature_matrix_correlations[i - 1])
                feature_correlation = config.feature_matrix_correlations[i - 1]
                print("Quantity from Each Partition Are:")
                if max_overlap > 0:
                    num_interm_zeros = int(
                        d * (max_overlap - feature_correlation)
                        + i * d * (1 - max_overlap)
                    )
                    print(
                        "From Shared Partition: ",
                        int(num_common_dims * (feature_correlation / max_overlap)),
                    )
                    print("Intermediate Zeros: ", num_interm_zeros)
                    print(
                        "From Split Partition:  ",
                        unshared_task_boundaries[i] - unshared_task_boundaries[i - 1],
                    )
                    # i-th task takes as many shared dims as necessary in order and then appended with it's own independent partition plus enough spare
                    # to make sure it has the correct dimension = d
                    task_sample = np.zeros(self._latent_dimension)
                    task_sample[
                        : int(num_common_dims * (feature_correlation / max_overlap))
                    ] = 1
                    print(
                        "Bounds on split part: ",
                        unshared_task_boundaries[i - 1],
                        " ",
                        unshared_task_boundaries[i],
                    )
                    task_sample[
                        unshared_task_boundaries[i - 1] : unshared_task_boundaries[i]
                    ] = 1
                    plt.imshow(task_sample[:, np.newaxis], cmap="gray")
                    plt.savefig("task" + str(i) + "_sample.png", dpi=400)
                    plt.close()

                    Fi_tilde_part = (
                        torch.from_numpy(
                            np.concatenate(
                                [
                                    eig_vals[
                                        : int(
                                            num_common_dims
                                            * (feature_correlation / max_overlap)
                                        )
                                    ],
                                    np.zeros(num_interm_zeros),
                                    eig_vals[
                                        unshared_task_boundaries[
                                            i - 1
                                        ] : unshared_task_boundaries[i]
                                    ],
                                    np.zeros(
                                        self._latent_dimension
                                        - unshared_task_boundaries[i]
                                    ),
                                ]
                            )
                        ),
                        torch.from_numpy(
                            np.hstack(
                                [
                                    eig_vecs[
                                        :,
                                        : int(
                                            num_common_dims
                                            * (feature_correlation / max_overlap)
                                        ),
                                    ],
                                    np.zeros(
                                        (self._latent_dimension, num_interm_zeros)
                                    ),
                                    eig_vecs[
                                        :,
                                        unshared_task_boundaries[
                                            i - 1
                                        ] : unshared_task_boundaries[i],
                                    ],
                                    np.zeros(
                                        (
                                            self._latent_dimension,
                                            self._latent_dimension
                                            - unshared_task_boundaries[i],
                                        )
                                    ),
                                ]
                            )
                        ),
                    )
                    # hjkhjk
>>>>>>> 0245f749
                else:
                    task_sample = np.zeros(self._latent_dimension)
                    print(
                        "Bounds on split part: ",
                        unshared_task_boundaries[i - 1],
                        " ",
                        unshared_task_boundaries[i],
                    )
                    task_sample[
                        unshared_task_boundaries[i - 1] : unshared_task_boundaries[i]
                    ] = 1
                    plt.imshow(task_sample[:, np.newaxis], cmap="gray")
                    plt.savefig("task" + str(i) + "_sample.png", dpi=400)
                    plt.close()
<<<<<<< HEAD
                    print('From Split Partition:  ', unshared_task_boundaries[i] - unshared_task_boundaries[i-1])
                    Fi_tilde_part = (torch.from_numpy(eig_vals[unshared_task_boundaries[i-1]:unshared_task_boundaries[i]]),
                                     torch.from_numpy(eig_vecs[:,unshared_task_boundaries[i-1]:unshared_task_boundaries[i]]))

                print('Eigen Decomp Steps')
                print('Vecs: ', Fi_tilde_part[1].shape)
                print('Vals: ', Fi_tilde_part[0].shape)
=======
                    print(
                        "From Split Partition:  ",
                        unshared_task_boundaries[i] - unshared_task_boundaries[i - 1],
                    )
                    Fi_tilde_part = (
                        torch.from_numpy(
                            eig_vals[
                                unshared_task_boundaries[
                                    i - 1
                                ] : unshared_task_boundaries[i]
                            ]
                        ),
                        torch.from_numpy(
                            eig_vecs[
                                :,
                                unshared_task_boundaries[
                                    i - 1
                                ] : unshared_task_boundaries[i],
                            ]
                        ),
                    )
                print("Eigen Decomp Steps")
                print("Vecs: ", Fi_tilde_part[1].shape)
                print("Vals: ", Fi_tilde_part[0].shape)
>>>>>>> 0245f749
                # Reconstruct the task i covar from the sample eigemdecomp subset and then rotate into the larger ambient space
                Fi_tilde = (
                    Fi_tilde_part[1]
                    .mm(torch.diag(torch.sqrt(Fi_tilde_part[0])))
                    .mm(Fi_tilde_part[1].T)
                )
                print("After Low Rank Approx", Fi_tilde.shape)
                # Fi_tilde = torch.vstack((Fi_tilde, zero_matrix)).to(torch.float32)
                # print("Append 0s", Fi_tilde.shape)
                data_modules.append(
                    hidden_manifold.HiddenManifold(
                        device=config.experiment_device,
                        train_batch_size=config.train_batch_size,
                        test_batch_size=config.test_batch_size,
                        input_dimension=config.input_dimension,
                        latent_dimension=config.latent_dimension,
                        mean=config.mean,
                        variance=config.variance,
                        activation=config.activation,
                        zero_matrix=zero_matrix,
                        rotation_matrix=rotation_matrix,
                        feature_matrix=Fi_tilde,
                        precompute_data=config.precompute_data,
                    )
                )
                if (
                        self._replay_schedule is not None
                        and self._replay_strategy == constants.GAMMA
                ):
                    unshared_task_dims_g = d * (1 - (np.array(config.feature_matrix_correlations)*self._replay_gamma))
                    unshared_task_boundaries_g = np.cumsum(np.concatenate([np.array([d]), unshared_task_dims_g])).astype(int)
                    for i in range(1, num_tasks):  # feature_correlation in config.feature_matrix_correlations:
                        print('###############')
                        print('Starting Task ' + str(i + 1))
                        print('Task Gamma: ', config.feature_matrix_correlations[i - 1]*self._replay_gamma)
                        feature_correlation_g = config.feature_matrix_correlations[i - 1]*self._replay_gamma
                        print('Quantity from Each Partition Are:')
                        if max_overlap > 0:
                            num_interm_zeros_g = int(d * (max_overlap - feature_correlation_g) + i * d * (1 - max_overlap))
                            print('From Shared Partition gamma: ', int(num_common_dims * (feature_correlation_g / max_overlap)))
                            print('Intermediate Zeros gamma: ', num_interm_zeros_g)
                            print('From Split Partition gamma:  ',unshared_task_boundaries_g[i] - unshared_task_boundaries_g[i - 1])
                            print('From Shared Partition: ',
                                  int(num_common_dims * (feature_correlation / max_overlap)))
                            print('Intermediate Zeros: ', num_interm_zeros)
                            print('From Split Partition:  ',
                                  unshared_task_boundaries[i] - unshared_task_boundaries[i - 1])


                            if self._strategy_num == 1:
                                # Gamma * Shared representations
                                Fi_tilde_part = (torch.from_numpy(np.concatenate([
                                    eig_vals[:int(num_common_dims * (feature_correlation_g / max_overlap))], \
                                    np.zeros(
                                        self._latent_dimension - int(num_common_dims * (feature_correlation_g / max_overlap)))
                                ])),
                                                 torch.from_numpy(np.hstack([
                                                     eig_vecs[:,
                                                     :int(num_common_dims * (feature_correlation_g / max_overlap))], \
                                                     np.zeros((self._latent_dimension,
                                                               int(self._latent_dimension - num_common_dims * (
                                                                           feature_correlation_g / max_overlap)))), \
                                                     ])))



                            if self._strategy_num == 2:
                                # Gamma * unShared representations
                                j = int(num_common_dims * (feature_correlation / max_overlap)) + int(
                                    self._replay_gamma * unshared_task_dims)
                                Fi_tilde_part = (torch.from_numpy(np.concatenate([
                                    np.zeros(j),
                                    eig_vals[j:d],
                                    np.zeros(d)])),
                                                 torch.from_numpy(np.hstack([
                                                     np.zeros((self._latent_dimension, j)),
                                                     eig_vecs[:,j:d],
                                                     np.zeros((self._latent_dimension,d))
                                                 ])
                                                 ))


                            if self._strategy_num == 3:
                                # shared +  Gamma * unShared representations
                                j = int(num_common_dims * (feature_correlation / max_overlap)) + int(
                                    self._replay_gamma * unshared_task_dims)
                                Fi_tilde_part = (torch.from_numpy(np.concatenate([eig_vals[:j],
                                    np.zeros((d - j) + d)])),
                                                 torch.from_numpy(np.hstack([
                                                     eig_vecs[:, :eig_vals[:j ]],
                                                     np.zeros((self._latent_dimension, (d - j) + d))
                                                 ])
                                                 ))

                            if self._strategy_num == 4:
                                # exact same as before
                                Fi_tilde_part = F1_tilde_part # This should be eqivalent to what we had before with gamma is zero

                            if self._strategy_num== 5:
                                # Create a all new task
                                Fi_tilde_part = (torch.from_numpy(np.concatenate([
                                    eig_vals[:int(num_common_dims * (feature_correlation_g / max_overlap))], \
                                    np.zeros(num_interm_zeros_g), \
                                    eig_vals[unshared_task_boundaries_g[i - 1]:unshared_task_boundaries_g[i]], \
                                    np.zeros(self._latent_dimension - unshared_task_boundaries_g[i])
                                ])),
                                                 torch.from_numpy(np.hstack([
                                                     eig_vecs[:,
                                                     :int(num_common_dims * (feature_correlation_g / max_overlap))], \
                                                     np.zeros((self._latent_dimension, num_interm_zeros_g)), \
                                                     eig_vecs[:,
                                                     unshared_task_boundaries_g[i - 1]:unshared_task_boundaries_g[i]], \
                                                     np.zeros((self._latent_dimension,
                                                               self._latent_dimension - unshared_task_boundaries_g[i]))
                                                 ]))
                                )

                        else:
                            task_sample = np.zeros(self._latent_dimension)
                            print('Bounds on split part: ', unshared_task_boundaries[i - 1], ' ',
                                  unshared_task_boundaries[i])
                            task_sample[unshared_task_boundaries[i - 1]:unshared_task_boundaries[i]] = 1
                            plt.imshow(task_sample[:, np.newaxis], cmap='gray')
                            plt.savefig('task' + str(i) + '_sample.png', dpi=400)
                            plt.close()
                            print('From Split Partition:  ',
                                  unshared_task_boundaries[i] - unshared_task_boundaries[i - 1])
                            Fi_tilde_part = (
                            torch.from_numpy(eig_vals[unshared_task_boundaries[i - 1]:unshared_task_boundaries[i]]),
                            torch.from_numpy(eig_vecs[:, unshared_task_boundaries[i - 1]:unshared_task_boundaries[i]]))
                        print('Eigen Decomp Steps')
                        print('Vecs: ', Fi_tilde_part[1].shape)
                        print('Vals: ', Fi_tilde_part[0].shape)
                        # Reconstruct the task i covar from the sample eigemdecomp subset and then rotate into the larger ambient space
                        Fi = Fi_tilde_part[1].mm(torch.diag(torch.sqrt(Fi_tilde_part[0]))).mm(Fi_tilde_part[1].T)
                        print('After Low Rank Approx', Fi.shape)
                        Fi = torch.vstack((Fi, zero_matrix))
                        print('Append 0s', Fi.shape)
                        Fi = Fi.to(torch.float32).T.mm(rotation_matrix)
                        print('Transpose and Rotate', Fi.shape)
                        data_modules[0].surrogate_feature_matrices = [Fi]
        else:
            raise ValueError(
                f"Data module (specified by input source) {config.input_source} not recognised"
            )

        # noise for outputs on teachers, noise for inputs to students.
        label_noise_modules = []
        input_noise_modules = []

        for noise_spec in config.noise_to_student_input:
            if not noise_spec:
                input_noise_modules.append(None)
            else:
                mean, variance = noise_spec
                noise_module = iid_gaussian.IIDGaussian(
                    train_batch_size=config.train_batch_size,
                    test_batch_size=config.test_batch_size,
                    input_dimension=config.input_dimension,
                    mean=mean,
                    variance=variance,
                    dataset_size=config.dataset_size,
                )
                input_noise_modules.append(noise_module)

        for noise_spec in config.noise_to_teacher_output:
            if not noise_spec:
                label_noise_modules.append(None)
            else:
                mean, variance = noise_spec
                noise_module = iid_gaussian.IIDGaussian(
                    train_batch_size=config.train_batch_size,
                    test_batch_size=config.test_batch_size,
                    input_dimension=config.output_dimension,
                    mean=mean,
                    variance=variance,
                    dataset_size=config.dataset_size,
                )
                label_noise_modules.append(noise_module)

        return (
            data_modules,
            label_noise_modules,
            input_noise_modules,
        )

    def _setup_test_data(self):
        # test data: get fixed sample from data module and generate labels from teachers.
        test_data = [data_module.get_test_data() for data_module in self._data_module]
        test_data_inputs = [t[constants.X] for t in test_data]
        test_data_latents = [t[constants.LATENT] for t in test_data]

        test_teacher_outputs = self._teachers.forward_all_batches(test_data_latents)
        return test_data_inputs, test_teacher_outputs

    def _project_networks(self):
        # Project the student and teacher networks onto the hidden manifold
        with torch.no_grad():
            # Project the teacher networks
            self._teachers.project_networks(
                [d.unrotated_feature_matrix for d in self._data_module]
            )

    def _training_step(self, teacher_index: int, replaying: Optional[bool] = None):
        """Perform single training step."""

        precompute_labels_on = self._data_module[teacher_index].precompute_labels_on
        if precompute_labels_on is not None:
            self._data_module[teacher_index].add_precomputed_labels(
                self._teachers.forward(teacher_index, precompute_labels_on)
            )

        if replaying:
            if self._replay_strategy == constants.GAMMA:
                batch = self._data_module[teacher_index].get_mixed_batch(self._replay_gamma,
                     surrogate_index=0
                )
            else:
                batch = self._data_module[teacher_index].get_batch()
        else:
            batch = self._data_module[teacher_index].get_batch()

        batch_input = batch[constants.X]
        batch_latent = batch[constants.LATENT]

        input_noise_module = self._input_noise_modules[teacher_index]
        label_noise_module = self._label_noise_modules[teacher_index]

        if input_noise_module is None:
            student_batch_input = batch_input
        else:
            noise = input_noise_module.get_batch()
            noise_input = noise[constants.X]
            student_batch_input = batch_input + noise_input

        # forward through student network
        student_output = self._student.forward(student_batch_input)

        # forward through teacher network(s)
        teacher_output = batch.get(
            constants.Y, self._teachers.forward(teacher_index, batch_latent)
        )

        if label_noise_module is None:
            teacher_output = teacher_output
        else:
            noise = label_noise_module.get_batch()
            label_noise = noise[constants.X]
            teacher_output += label_noise

        # training iteration
        self._optimiser.zero_grad()
        loss = self._compute_loss(student_output, teacher_output)

        self._data_columns[constants.LOSS][self._data_index] = loss.item()

        loss.backward()

        self._optimiser.step()

    def _compute_generalisation_errors(self) -> List[float]:
        """Compute test errors for student with respect to all teachers."""
        self._student.eval()

        generalisation_errors = {}

        with torch.no_grad():
            student_outputs = self._student.forward_all_batches(self._test_data_inputs)

            for i, (student_output, teacher_output) in enumerate(
                zip(student_outputs, self._test_teacher_outputs)
            ):
                loss = self._compute_loss(student_output, teacher_output)
                self._data_columns[f"{constants.GENERALISATION_ERROR}_{i}"][
                    self._data_index
                ] = loss.item()
                self._data_columns[f"{constants.LOG_GENERALISATION_ERROR}_{i}"][
                    self._data_index
                ] = np.log10(loss.item())
                generalisation_errors[f"{constants.GENERALISATION_ERROR}_{i}"] = (
                    loss.item()
                )

        self._student.train()

        return generalisation_errors<|MERGE_RESOLUTION|>--- conflicted
+++ resolved
@@ -589,7 +589,7 @@
             # First determine the task-specific latent dimension (d) based on the required overall latent (D - like in original HMM).
             # This is to try and keep consistent with the original HMM paper where you specify D, not d which we use in
             # our setup. So D = d(T - sum_i gamma_i) where T is num of tasks and gamma_i is the games for all tasks after the first.
-<<<<<<< HEAD
+
             num_tasks = len(config.feature_matrix_correlations)+1 # Number of gammas given plus 1 for the first task
             #max_overlap = np.max(config.feature_matrix_correlations)
             max_overlap = np.max([0.0, *config.feature_matrix_correlations])
@@ -605,19 +605,7 @@
             print(d)
             print("Total Latent: ")
             print(self._latent_dimension)
-=======
-            num_tasks = (
-                len(config.feature_matrix_correlations) + 1
-            )  # Number of gammas given plus 1 for the first task
-            max_overlap = np.max(config.feature_matrix_correlations)
-            d = int(self._latent_dimension / num_tasks)
-            # Set up the size of the three large partitions of the eigenspace
-            num_common_dims = int(d * max_overlap)  # maximum number of overlap dims
-
-            print(f"Task Latent: {d}")
-            print(f"Total Latent: {self._latent_dimension}")
-
->>>>>>> 0245f749
+
             # SO(N) rotation matrix
             rotation_matrix = torch.from_numpy(
                 stats.ortho_group.rvs(self._input_dimension)
@@ -648,22 +636,13 @@
             eig_vals = eig_vals[shuffle_indices]
             eig_vecs = eig_vecs[:, shuffle_indices]
 
-<<<<<<< HEAD
             print('###############')
             print('Starting Task 1')
             print('Task Gamma: ', max_overlap)
             print('Quantity from Each Partition Are:')
             print('From Shared Partition: ', int(num_common_dims))
             print('From Split Partition:  ', int(d*(1 - max_overlap)))
-=======
-            print("###############")
-            print("Starting Task 1")
-            print("Task Gamma: ", max_overlap)
-            print("Quantity from Each Partition Are:")
-            print("From Shared Partition: ", int(num_common_dims))
-            print("From Split Partition:  ", int(d * (1 - max_overlap)))
-
->>>>>>> 0245f749
+
             # First task has maximum sharing (by assumption) and then appended with it's own independent partition
             task_sample = np.zeros(self._latent_dimension)
             task_sample[:d] = 1
@@ -720,7 +699,6 @@
                 )
             ]
 
-<<<<<<< HEAD
             unshared_task_dims = d*(1 - np.array(config.feature_matrix_correlations))
             unshared_task_boundaries = np.cumsum(np.concatenate([np.array([d]), unshared_task_dims])).astype(int)
             for i in range(1, num_tasks): #feature_correlation in config.feature_matrix_correlations:
@@ -759,107 +737,7 @@
                                  ]))
                                  )
 
-=======
-            unshared_task_dims = d * (1 - np.array(config.feature_matrix_correlations))
-            unshared_task_boundaries = np.cumsum(
-                np.concatenate([np.array([d]), unshared_task_dims])
-            ).astype(int)
-            for i in range(
-                1, num_tasks
-            ):  # feature_correlation in config.feature_matrix_correlations:
-                print("###############")
-                print("Starting Task " + str(i + 1))
-                print("Task Gamma: ", config.feature_matrix_correlations[i - 1])
-                feature_correlation = config.feature_matrix_correlations[i - 1]
-                print("Quantity from Each Partition Are:")
-                if max_overlap > 0:
-                    num_interm_zeros = int(
-                        d * (max_overlap - feature_correlation)
-                        + i * d * (1 - max_overlap)
-                    )
-                    print(
-                        "From Shared Partition: ",
-                        int(num_common_dims * (feature_correlation / max_overlap)),
-                    )
-                    print("Intermediate Zeros: ", num_interm_zeros)
-                    print(
-                        "From Split Partition:  ",
-                        unshared_task_boundaries[i] - unshared_task_boundaries[i - 1],
-                    )
-                    # i-th task takes as many shared dims as necessary in order and then appended with it's own independent partition plus enough spare
-                    # to make sure it has the correct dimension = d
-                    task_sample = np.zeros(self._latent_dimension)
-                    task_sample[
-                        : int(num_common_dims * (feature_correlation / max_overlap))
-                    ] = 1
-                    print(
-                        "Bounds on split part: ",
-                        unshared_task_boundaries[i - 1],
-                        " ",
-                        unshared_task_boundaries[i],
-                    )
-                    task_sample[
-                        unshared_task_boundaries[i - 1] : unshared_task_boundaries[i]
-                    ] = 1
-                    plt.imshow(task_sample[:, np.newaxis], cmap="gray")
-                    plt.savefig("task" + str(i) + "_sample.png", dpi=400)
-                    plt.close()
-
-                    Fi_tilde_part = (
-                        torch.from_numpy(
-                            np.concatenate(
-                                [
-                                    eig_vals[
-                                        : int(
-                                            num_common_dims
-                                            * (feature_correlation / max_overlap)
-                                        )
-                                    ],
-                                    np.zeros(num_interm_zeros),
-                                    eig_vals[
-                                        unshared_task_boundaries[
-                                            i - 1
-                                        ] : unshared_task_boundaries[i]
-                                    ],
-                                    np.zeros(
-                                        self._latent_dimension
-                                        - unshared_task_boundaries[i]
-                                    ),
-                                ]
-                            )
-                        ),
-                        torch.from_numpy(
-                            np.hstack(
-                                [
-                                    eig_vecs[
-                                        :,
-                                        : int(
-                                            num_common_dims
-                                            * (feature_correlation / max_overlap)
-                                        ),
-                                    ],
-                                    np.zeros(
-                                        (self._latent_dimension, num_interm_zeros)
-                                    ),
-                                    eig_vecs[
-                                        :,
-                                        unshared_task_boundaries[
-                                            i - 1
-                                        ] : unshared_task_boundaries[i],
-                                    ],
-                                    np.zeros(
-                                        (
-                                            self._latent_dimension,
-                                            self._latent_dimension
-                                            - unshared_task_boundaries[i],
-                                        )
-                                    ),
-                                ]
-                            )
-                        ),
-                    )
-                    # hjkhjk
->>>>>>> 0245f749
+
                 else:
                     task_sample = np.zeros(self._latent_dimension)
                     print(
@@ -874,7 +752,7 @@
                     plt.imshow(task_sample[:, np.newaxis], cmap="gray")
                     plt.savefig("task" + str(i) + "_sample.png", dpi=400)
                     plt.close()
-<<<<<<< HEAD
+
                     print('From Split Partition:  ', unshared_task_boundaries[i] - unshared_task_boundaries[i-1])
                     Fi_tilde_part = (torch.from_numpy(eig_vals[unshared_task_boundaries[i-1]:unshared_task_boundaries[i]]),
                                      torch.from_numpy(eig_vecs[:,unshared_task_boundaries[i-1]:unshared_task_boundaries[i]]))
@@ -882,32 +760,8 @@
                 print('Eigen Decomp Steps')
                 print('Vecs: ', Fi_tilde_part[1].shape)
                 print('Vals: ', Fi_tilde_part[0].shape)
-=======
-                    print(
-                        "From Split Partition:  ",
-                        unshared_task_boundaries[i] - unshared_task_boundaries[i - 1],
-                    )
-                    Fi_tilde_part = (
-                        torch.from_numpy(
-                            eig_vals[
-                                unshared_task_boundaries[
-                                    i - 1
-                                ] : unshared_task_boundaries[i]
-                            ]
-                        ),
-                        torch.from_numpy(
-                            eig_vecs[
-                                :,
-                                unshared_task_boundaries[
-                                    i - 1
-                                ] : unshared_task_boundaries[i],
-                            ]
-                        ),
-                    )
-                print("Eigen Decomp Steps")
-                print("Vecs: ", Fi_tilde_part[1].shape)
-                print("Vals: ", Fi_tilde_part[0].shape)
->>>>>>> 0245f749
+
+                    
                 # Reconstruct the task i covar from the sample eigemdecomp subset and then rotate into the larger ambient space
                 Fi_tilde = (
                     Fi_tilde_part[1]
